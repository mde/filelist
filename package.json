{
  "name": "filelist",
<<<<<<< HEAD
  "version": "0.0.8",
=======
  "version": "1.0.1",
>>>>>>> f4cf6d16
  "description": "Lazy-evaluating list of files, based on globs or regex patterns",
  "main": "index.js",
  "types": "index.d.ts",
  "scripts": {
    "test": "jake test"
  },
  "repository": {
    "type": "git",
    "url": "git://github.com/mde/filelist.git"
  },
  "keywords": [
    "file",
    "utility",
    "glob"
  ],
  "author": "Matthew Eernisse <mde@fleegix.org> (http://fleegix.org)",
  "license": "Apache-2.0",
  "bugs": {
    "url": "https://github.com/mde/filelist/issues"
  },
  "homepage": "https://github.com/mde/filelist",
  "dependencies": {
    "minimatch": "^3.0.4"
  }
}<|MERGE_RESOLUTION|>--- conflicted
+++ resolved
@@ -1,10 +1,6 @@
 {
   "name": "filelist",
-<<<<<<< HEAD
-  "version": "0.0.8",
-=======
   "version": "1.0.1",
->>>>>>> f4cf6d16
   "description": "Lazy-evaluating list of files, based on globs or regex patterns",
   "main": "index.js",
   "types": "index.d.ts",
